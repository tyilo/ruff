# ruff-fuzz

Fuzzers and associated utilities for automatic testing of Ruff.

## Usage

To use the fuzzers provided in this directory, start by invoking:

```bash
./fuzz/init-fuzzers.sh
```

This will install [`cargo-fuzz`](https://github.com/rust-fuzz/cargo-fuzz) and optionally download a
[dataset](https://zenodo.org/record/3628784) which improves the efficacy of the testing.
**This step is necessary for initialising the corpus directory, as all fuzzers share a common
corpus.**
The dataset may take several hours to download and clean, so if you're just looking to try out the
fuzzers, skip the dataset download, though be warned that some features simply cannot be tested
without it (very unlikely for the fuzzer to generate valid python code from "thin air").

Once you have initialised the fuzzers, you can then execute any fuzzer with:

```bash
cargo fuzz run -s none name_of_fuzzer -- -timeout=1
```

**Users using Apple M1 devices must use a nightly compiler and omit the `-s none` portion of this
command, as this architecture does not support fuzzing without a sanitizer.**
You can view the names of the available fuzzers with `cargo fuzz list`.
For specific details about how each fuzzer works, please read this document in its entirety.

**IMPORTANT: You should run `./reinit-fuzzer.sh` after adding more file-based testcases.** This will
allow the testing of new features that you've added unit tests for.

### Debugging a crash

Once you've found a crash, you'll need to debug it.
The easiest first step in this process is to minimise the input such that the crash is still
triggered with a smaller input.
`cargo-fuzz` supports this out of the box with:

```bash
cargo fuzz tmin -s none name_of_fuzzer artifacts/name_of_fuzzer/crash-...
```

From here, you will need to analyse the input and potentially the behaviour of the program.
The debugging process from here is unfortunately less well-defined, so you will need to apply some
expertise here.
Happy hunting!

## A brief introduction to fuzzers

Fuzzing, or fuzz testing, is the process of providing generated data to a program under test.
The most common variety of fuzzers are mutational fuzzers; given a set of existing inputs (a
"corpus"), it will attempt to slightly change (or "mutate") these inputs into new inputs that cover
parts of the code that haven't yet been observed.
Using this strategy, we can quite efficiently generate testcases which cover significant portions of
the program, both with expected and unexpected data.
[This is really quite effective for finding bugs.](https://github.com/rust-fuzz/trophy-case)

The fuzzers here use [`cargo-fuzz`](https://github.com/rust-fuzz/cargo-fuzz), a utility which allows
Rust to integrate with [libFuzzer](https://llvm.org/docs/LibFuzzer.html), the fuzzer library built
into LLVM.
Each source file present in [`fuzz_targets`](fuzz_targets) is a harness, which is, in effect, a unit
test which can handle different inputs.
When an input is provided to a harness, the harness processes this data and libFuzzer observes the
code coverage and any special values used in comparisons over the course of the run.
Special values are preserved for future mutations and inputs which cover new regions of code are
added to the corpus.

## Each fuzzer harness in detail

Each fuzzer harness in [`fuzz_targets`](fuzz_targets) targets a different aspect of Ruff and tests
them in different ways. While there is implementation-specific documentation in the source code
itself, each harness is briefly described below.

### `ruff_parse_simple`

This fuzz harness does not perform any "smart" testing of Ruff; it merely checks that the parsing
and unparsing of a particular input (what would normally be a source code file) does not crash.
It also attempts to verify that the locations of tokens and errors identified do not fall in the
middle of a UTF-8 code point, which may cause downstream panics.
While this is unlikely to find any issues on its own, it executes very quickly and covers a large
and diverse code region that may speed up the generation of inputs and therefore make a more
valuable corpus quickly.
It is particularly useful if you skip the dataset generation.

### `ruff_parse_idempotency`

This fuzz harness checks that Ruff's parser is idempotent in order to check that it is not
incorrectly parsing or unparsing an input.
It can be built in two modes: default (where it is only checked that the parser does not enter an
unstable state) or full idempotency (the parser is checked to ensure that it will _always_ produce
the same output after the first unparsing).
Full idempotency mode can be used by enabling the `full-idempotency` feature when running the
fuzzer, but this may be too strict of a restriction for initial testing.

### `ruff_fix_validity`

This fuzz harness checks that fixes applied by Ruff do not introduce new errors using the existing
[`ruff_linter::test::test_snippet`](../crates/ruff_linter/src/test.rs) testing utility.
It currently is only configured to use default settings, but may be extended in future versions to
test non-default linter settings.

<<<<<<< HEAD
### `ruff_new_parser_equiv`

This fuzz harness was introduced to ensure that the handwritten parser ("new" parser) is
equivalent to the one which is automatically generated from a grammar.
This ensures that optimisations applied to the handwritten parser are indeed valid.
It is implemented by executing both the lalrpop-generated and the new parsers, then comparing
their output.
=======
### `ruff_formatter_idempotency`

This fuzz harness ensures that the formatter is [idempotent](https://en.wikipedia.org/wiki/Idempotence)
which detects possible unsteady states of Ruff's formatter.

### `ruff_formatter_validity`

This fuzz harness checks that Ruff's formatter does not introduce new linter errors/warnings by
linting once, counting the number of each error type, then formatting, then linting again and
ensuring that the number of each error type does not increase across formats. This has the
beneficial side effect of discovering cases where the linter does not discover a lint error when
it should have due to a formatting inconsistency.
>>>>>>> eb4ed247
<|MERGE_RESOLUTION|>--- conflicted
+++ resolved
@@ -102,7 +102,6 @@
 It currently is only configured to use default settings, but may be extended in future versions to
 test non-default linter settings.
 
-<<<<<<< HEAD
 ### `ruff_new_parser_equiv`
 
 This fuzz harness was introduced to ensure that the handwritten parser ("new" parser) is
@@ -110,7 +109,7 @@
 This ensures that optimisations applied to the handwritten parser are indeed valid.
 It is implemented by executing both the lalrpop-generated and the new parsers, then comparing
 their output.
-=======
+
 ### `ruff_formatter_idempotency`
 
 This fuzz harness ensures that the formatter is [idempotent](https://en.wikipedia.org/wiki/Idempotence)
@@ -122,5 +121,4 @@
 linting once, counting the number of each error type, then formatting, then linting again and
 ensuring that the number of each error type does not increase across formats. This has the
 beneficial side effect of discovering cases where the linter does not discover a lint error when
-it should have due to a formatting inconsistency.
->>>>>>> eb4ed247
+it should have due to a formatting inconsistency.